--- conflicted
+++ resolved
@@ -8,11 +8,7 @@
       - updates the IP address on the interface
       - displays the final IP information on the interface
 
-<<<<<<< HEAD
     This script has been tested with Python 3.5, however may work with other versions.
-=======
-    This script has been tested with Python 3.5 and 2.7, however may work with other versions.
->>>>>>> 920fb3df
 
     This script targets the RESTCONF DevNet Sandbox that leverages a CSR1000v as
     a target.  To execute this script against a different device, update the variables
@@ -43,7 +39,6 @@
 PASS = 'D_Vay!_10&'
 
 # Identifies the interface on the device used for management access
-<<<<<<< HEAD
 # Used to ensure the script isn't used to update the IP leveraged to manage device
 MANAGEMENT_INTERFACE = "GigabitEthernet1"
 
@@ -62,30 +57,6 @@
     # this statement performs a GET on the specified url
     response = requests.get(url,
                             auth=(USER, PASS),
-=======
-# Used to ensure the script isn't used to update the IP leveraged to
-# manage device
-MANAGEMENT_INTERFACE = "GigabitEthernet1"
-
-# Create the base URL for RESTCONF calls
-url_base = "{proto}://{h}:{p}/restconf/api"
-
-do_input = None
-
-# Identify yang+json as the data formats
-headers = {'Content-Type': 'application/vnd.yang.data+json',
-           'Accept': 'application/vnd.yang.data+json'}
-
-
-# Function to retrieve the list of interfaces on a device
-def get_configured_interfaces(args):
-    url = url_base.format(proto=args.proto, h=args.host,
-                          p=args.port) + "/running/interfaces?deep"
-
-    # this statement performs a GET on the specified url
-    response = requests.get(url,
-                            auth=(args.username, args.password),
->>>>>>> 920fb3df
                             headers=headers,
                             verify=False
                             )
@@ -95,39 +66,23 @@
 
 
 # Used to configure the IP address on an interface
-<<<<<<< HEAD
 def configure_ip_address(interface, ip):
     # RESTCONF URL for specific interface
     url = url_base + "/data/ietf-interfaces:interfaces/interface={i}".format(i=interface)
-=======
-def configure_ip_address(args, interface, ip):
-    # RESTCONF URL for specific interface
-    url = url_base.format(proto=args.proto, h=args.host, p=args.port) + \
-        "/running/interfaces/interface/{i}".format(i=interface)
->>>>>>> 920fb3df
 
     # Create the data payload to reconfigure IP address
     # Need to use OrderedDicts to maintain the order of elements
     data = OrderedDict([('ietf-interfaces:interface',
-<<<<<<< HEAD
               OrderedDict([
                             ('name', interface),
                             ('type', 'iana-if-type:ethernetCsmacd'),
                             ('ietf-ip:ipv4',
                                 OrderedDict([
-=======
-                         OrderedDict([
-                             ('name', interface),
-                             ('type', 'iana-if-type:ethernetCsmacd'),
-                             ('ietf-ip:ipv4',
-                              OrderedDict([
->>>>>>> 920fb3df
                                   ('address', [OrderedDict([
                                       ('ip', ip["address"]),
                                       ('netmask', ip["mask"])
                                   ])]
                                   )
-<<<<<<< HEAD
                                 ])
                             ),
                           ])
@@ -136,16 +91,6 @@
     # Use PUT request to update data
     response = requests.put(url,
                             auth=(USER, PASS),
-=======
-                              ])
-                              ),
-                         ])
-                         )])
-
-    # Use PUT request to update data
-    response = requests.put(url,
-                            auth=(args.username, args.password),
->>>>>>> 920fb3df
                             headers=headers,
                             verify=False,
                             json=data
@@ -154,29 +99,18 @@
 
 
 # Retrieve and print the current configuration of an interface
-<<<<<<< HEAD
 def print_interface_details(interface):
     url = url_base + "/data/ietf-interfaces:interfaces/interface={i}".format(i=interface)
 
     # this statement performs a GET on the specified url
     response = requests.get(url,
                             auth=(USER, PASS),
-=======
-def print_interface_details(args, interface):
-    url = url_base.format(proto=args.proto, h=args.host, p=args.port) + \
-        "/running/interfaces/interface/{i}?deep".format(i=interface)
-
-    # this statement performs a GET on the specified url
-    response = requests.get(url,
-                            auth=(args.username, args.password),
->>>>>>> 920fb3df
                             headers=headers,
                             verify=False
                             )
 
     intf = response.json()["ietf-interfaces:interface"]
     # return the json as text
-<<<<<<< HEAD
     print("Name: ", intf["name"])
     try:
         print("IP Address: ", intf["ietf-ip:ipv4"]["address"][0]["ip"], "/",
@@ -184,27 +118,15 @@
     except KeyError:
         print("IP Address: UNCONFIGURED")
     print()
-=======
-    print("Name: {}".format(intf["name"]))
-    print("IP Address: {} / {}".format(intf["ietf-ip:ipv4"]["address"][0]["ip"],
-                                       intf["ietf-ip:ipv4"]["address"][0]["netmask"]))
-    print('')
->>>>>>> 920fb3df
 
     return(intf)
 
 
 # Ask the user to select an interface to configure.  Ensures input is valid and
 # NOT the management interface
-<<<<<<< HEAD
 def interface_selection(interfaces):
     # Ask User which interface to configure
     sel = input("Which Interface do you want to configure? ")
-=======
-def interface_selection(args, interfaces):
-    # Ask User which interface to configure
-    sel = do_input("Which Interface do you want to configure? ")
->>>>>>> 920fb3df
 
     # Validate interface input
     # Must be an interface on the device AND NOT be the Management Interface
@@ -212,11 +134,7 @@
         print("INVALID:  Select an available interface.")
         print("          " + args.interface + " is used for management.")
         print("          Choose another Interface")
-<<<<<<< HEAD
         sel = input("Which Interface do you want to configure? ")
-=======
-        sel = do_input("Which Interface do you want to configure? ")
->>>>>>> 920fb3df
 
     return(sel)
 
@@ -236,39 +154,8 @@
     """
     Simple main method calling our function.
     """
-<<<<<<< HEAD
     # Get a List of Interfaces
     interfaces = get_configured_interfaces()
-=======
-
-    parser = ArgumentParser(description='Select options.')
-    parser.add_argument('--host', type=str, default=HOST,
-                        help='The device IP or hostname')
-    parser.add_argument('-u', '--username', type=str,
-                        default=USER, help='Username for the device')
-    parser.add_argument('-p', '--password', type=str,
-                        default=PASS, help='Password for the device')
-    parser.add_argument('--port', type=int, default=PORT,
-                        help='RESTCONF port for the device')
-    parser.add_argument('--use-ssl', dest='proto', action='store_true',
-                        default=False, help='Use SSL to connect; default is no encryption')
-    parser.add_argument('-i', '--mgmt-interface', dest='interface', type=str,
-                        default=MANAGEMENT_INTERFACE, help='Management interface of the device')
-    args = parser.parse_args()
-
-    if args.proto:
-        args.proto = 'https'
-    else:
-        args.proto = 'http'
-
-    try:
-        do_input = raw_input
-    except NameError:
-        do_input = input
-
-    # Get a List of Interfaces
-    interfaces = get_configured_interfaces(args)
->>>>>>> 920fb3df
 
     print("The router has the following interfaces: \n")
     for interface in interfaces:
@@ -277,11 +164,7 @@
     print("")
 
     # Ask User which interface to configure
-<<<<<<< HEAD
     selected_interface = interface_selection(interfaces)
-=======
-    selected_interface = interface_selection(args, interfaces)
->>>>>>> 920fb3df
     print(selected_interface)
 
     # Print Starting Interface Details
@@ -292,19 +175,11 @@
     ip = get_ip_info()
 
     # Configure interface
-<<<<<<< HEAD
     configure_ip_address(selected_interface, ip)
 
     # Print Ending Interface Details
     print("Ending Interface Configuration")
     print_interface_details(selected_interface)
-=======
-    configure_ip_address(args, selected_interface, ip)
-
-    # Print Ending Interface Details
-    print("Ending Interface Configuration")
-    print_interface_details(args, selected_interface)
->>>>>>> 920fb3df
 
 
 if __name__ == '__main__':
